--- conflicted
+++ resolved
@@ -16,12 +16,7 @@
 linux-embedded-hal = "0.3.2"
 pwm-pca9685 = "0.3.1"
 exitcode = "1.1.2"
-<<<<<<< HEAD
 serde = { version = "1.0.252", features = ["derive"] }
 serde_yaml = "0.9.17"
-=======
-serde = { version = "1.0.152", features = ["derive"] }
-serde_yaml = "0.9.17"
 rocket = { version = "0.5.0-rc.2", features = ["json"] }
-strum = { version = "0.24.1", features = ["derive"] }
->>>>>>> e1078b9e
+strum = { version = "0.24.1", features = ["derive"] }